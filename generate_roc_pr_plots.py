import os
import re
import sys
from argparse import ArgumentParser

import matplotlib.pyplot as plt
import numpy as np
import seaborn as sns
from joblib import load
from matplotlib import ticker

# suppress linux conda qt5 wayland warning
if sys.platform.startswith('linux'):
    os.environ['XDG_SESSION_TYPE'] = 'x11'

parser = ArgumentParser()
parser.add_argument('--results-dir', type=str, default='results',
                    help='results dir')
parser.add_argument('--out-dir', type=str, default='figures/roc_pr',
                    help='out dir')
parser.add_argument('--model-code', type=str, nargs='+',
                    choices=['edger', 'lgr', 'limma', 'rfe'],
                    default=['edger', 'lgr', 'limma', 'rfe'],
                    help='response model code filter')
parser.add_argument('--file-format', type=str, nargs='+',
                    choices=['png', 'pdf', 'svg', 'tif'], default=['png'],
                    help='save file format')
args = parser.parse_args()

model_results_dir = '{}/models'.format(args.results_dir)

os.makedirs(args.out_dir, mode=0o755, exist_ok=True)

title_fontsize = 14
axis_fontsize = 12
legend_fontsize = 12
fig_let_fontsize = 48
fig_dim = 4
fig_dpi = 300

plt.rcParams['figure.max_open_warning'] = 0
plt.rcParams['font.family'] = 'sans-serif'
plt.rcParams['font.sans-serif'] = ['Arial', 'DejaVu Sans', 'sans']

pipe_step_type_regex = re.compile(
    r'^({})\d+$'.format('|'.join(['slr', 'trf', 'clf'])))

param_types = {'edger': ['slr__k'],
               'lgr': ['slr__estimator__C', 'slr__estimator__l1_ratio'],
               'limma': ['slr__k'],
               'rfe': ['clf__n_features_to_select']}

metrics = ['roc_auc', 'average_precision']
metric_labels = ['AUROC', 'AVPRE']

model_codes_regex = '|'.join(args.model_code)
split_results_regex = re.compile(
    '^(.+?_(?:{}))_split_results\\.pkl$'.format(model_codes_regex))
for dirpath, dirnames, filenames in sorted(os.walk(model_results_dir)):
    for filename in filenames:
        if m := re.search(split_results_regex, filename):
            model_name = m.group(1)
            print(model_name)
            _, cancer, analysis, target, data_type, *rest = (
                model_name.split('_'))
            if data_type == 'htseq':
                model_code = '_'.join(rest[1:])
            else:
                model_code = '_'.join(rest)
            figure_title = '{} {} ({})'.format(cancer.upper(), target.title(),
                                               model_code.upper())
            data_type_label = ('Expression' if data_type == 'htseq' else
                               'Microbiome')

            split_results = []
            split_results.append(load(
                '{}/resp/{name}/{name}_split_results.pkl'
                .format(model_results_dir, name=model_name)))
            if data_type in ('kraken', 'htseq'):
                dataset_name = '_'.join(model_name.split('_')[:-1])
                clinical_model_name = '_'.join(
                    [dataset_name, 'svm' if model_code in ('rfe') else 'lgr',
                     'clinical'])
                split_results.append(
                    load('{}/resp/{name}/{name}_split_results.pkl'
                         .format(model_results_dir, name=clinical_model_name)))
            else:
                for new_data_type in ('htseq_counts', 'kraken'):
                    new_model_code = (
                        'edger' if new_data_type == 'htseq_counts'
                        and model_code == 'limma' else rest[-1])
                    new_model_name = '_'.join(
                        model_name.split('_')[:-2]
                        + [new_data_type, new_model_code])
                    split_results.append(load(
                        '{}/resp/{name}/{name}_split_results.pkl'
                        .format(model_results_dir, name=new_model_name)))

            if data_type == 'kraken':
                colors = ['dark sky blue', 'purplish']
            elif data_type == 'htseq':
                colors = ['burnt orange', 'turquoise']
            else:
                colors = ['purplish', 'burnt orange', 'dark sky blue']

            colors.append('steel grey')
            colors = sns.xkcd_palette(colors)

            # roc curves
            fig, ax = plt.subplots(figsize=(fig_dim, fig_dim), dpi=fig_dpi)
            for ridx, _ in enumerate(split_results):
                tprs, roc_scores = [], []
                mean_fprs = np.linspace(0, 1, 1000)
                for split_result in split_results[ridx]:
                    if split_result is None:
                        continue
                    tprs.append(np.interp(
                        mean_fprs, split_result['scores']['te']['fpr'],
                        split_result['scores']['te']['tpr']))
                    tprs[-1][0] = 0.0
                    roc_scores.append(split_result['scores']['te']['roc_auc'])
                mean_tprs = np.mean(tprs, axis=0)
                mean_tprs[-1] = 1.0
                std_tprs = np.std(tprs, axis=0)
                tprs_upper = np.minimum(mean_tprs + std_tprs, 1)
                tprs_lower = np.maximum(mean_tprs - std_tprs, 0)
                if data_type == 'combo':
                    dtype_label = ('Combo' if ridx == 0 else
                                   'Expression' if ridx == 1 else 'Microbiome')
                    label = '{} + Clinical'.format(dtype_label)
                    color = colors[ridx]
                    zorder = 2.5 if ridx == 0 else 2.2 if ridx == 1 else 2
                else:
                    if ridx == 0:
                        label = '{} + Clinical'.format(data_type_label)
                        color = colors[0]
                        zorder = 2.5
                    else:
                        label = 'Clinical'
                        color = colors[-1]
                        zorder = 2
                ax.plot(mean_fprs, mean_tprs, alpha=0.8, color=color, lw=2,
                        label=r'{} AUROC = $\bf{:.2f}$'.format(
                            label, np.mean(roc_scores)), zorder=zorder)
                ax.fill_between(mean_fprs, tprs_lower, tprs_upper, alpha=0.1,
                                color=color, zorder=zorder)
            ax.plot([0, 1], [0, 1], alpha=0.2, color='darkgrey',
                    linestyle='--', lw=1.5, zorder=1)
            ax.set_title(figure_title, loc='left', y=1.0, pad=4,
<<<<<<< HEAD
                         fontdict={'fontsize': title_fontsize})
=======
                         fontdict={'fontsize': title_fontsize,
                                   'fontweight': 'regular'})
>>>>>>> 30360850
            ax.set_xlabel('False positive rate', fontsize=axis_fontsize,
                          labelpad=5)
            ax.set_ylabel('True positive rate', fontsize=axis_fontsize,
                          labelpad=5)
            ax.set_yticks(np.arange(0.0, 1.1, 0.2))
            ax.get_yaxis().set_major_formatter(ticker.FixedFormatter(
                ['0', '0.2', '0.4', '0.6', '0.8', '1']))
            ax.set_xticks(np.arange(0.0, 1.1, 0.2))
            ax.get_xaxis().set_major_formatter(ticker.FixedFormatter(
                ['0', '0.2', '0.4', '0.6', '0.8', '1']))
            ax.set_xlim([-0.01, 1.01])
            ax.set_ylim([-0.01, 1.01])
            ax.tick_params(axis='both', labelsize=axis_fontsize)
            ax.tick_params(which='major', width=1)
            ax.tick_params(which='major', length=5)
            ax.tick_params(which='minor', width=1)
            ax.margins(0)
            ax.grid(False)
            legend = ax.legend(loc='lower right', frameon=False, borderpad=0.1,
                               prop={'size': legend_fontsize})
            # legend.set_title(figure_title, prop={'weight': 'regular',
            #                                      'size': axis_fontsize})
            legend._legend_box.align = 'right'
            for item in legend.legendHandles:
                item.set_visible(False)
            renderer = fig.canvas.get_renderer()
            text_widths = [text.get_window_extent(renderer).width
                           for text in legend.get_texts()]
            max_width = max(text_widths)
            shifts = [max_width - w for w in text_widths]
            for i, text in enumerate(legend.get_texts()):
                text.set_ha('right')
                text.set_position((shifts[i], 0))
            ax.set_aspect(1.0 / ax.get_data_ratio())
            fig.tight_layout(pad=0.5, w_pad=0, h_pad=0)
            for fmt in args.file_format:
                fig.savefig('{}/{}_roc_auc.{}'.format(args.out_dir, model_name,
                                                      fmt),
                            format=fmt, bbox_inches='tight')

            # pr curves
            fig, ax = plt.subplots(figsize=(fig_dim, fig_dim), dpi=fig_dpi)
            for ridx, _ in enumerate(split_results):
                pres, pr_scores = [], []
                mean_recs = np.linspace(0, 1, 1000)
                for split_result in split_results[ridx]:
                    if split_result is None:
                        continue
                    pres.append(np.interp(
                        mean_recs, split_result['scores']['te']['rec'][::-1],
                        split_result['scores']['te']['pre'][::-1]))
                    pr_scores.append(split_result['scores']['te']['pr_auc'])
                mean_pres = np.mean(pres, axis=0)
                std_pres = np.std(pres, axis=0)
                pres_upper = np.minimum(mean_pres + std_pres, 1)
                pres_lower = np.maximum(mean_pres - std_pres, 0)
                if data_type == 'combo':
                    dtype_label = ('Combo' if ridx == 0 else
                                   'Expression' if ridx == 1 else 'Microbiome')
                    label = '{} + Clinical'.format(dtype_label)
                    color = colors[ridx]
                    zorder = 2.5 if ridx == 0 else 2.2 if ridx == 1 else 2
                else:
                    if ridx == 0:
                        label = '{} + Clinical'.format(data_type_label)
                        color = colors[1]
                        zorder = 2.5
                    else:
                        label = 'Clinical'
                        color = colors[-1]
                        zorder = 2
                ax.step(mean_recs, mean_pres, alpha=0.8, color=color, lw=2,
                        label=r'{} AUPRC = $\bf{:.2f}$'.format(
                            label, np.mean(pr_scores)), where='post',
                        zorder=zorder)
                ax.fill_between(mean_recs, pres_lower, pres_upper, alpha=0.1,
                                color=color, zorder=zorder)
            ax.set_title(figure_title, loc='left', y=1.0, pad=4,
<<<<<<< HEAD
                         fontdict={'fontsize': title_fontsize})
=======
                         fontdict={'fontsize': title_fontsize,
                                   'fontweight': 'regular'})
>>>>>>> 30360850
            ax.set_xlabel('Recall', fontsize=axis_fontsize, labelpad=5)
            ax.set_ylabel('Precision', fontsize=axis_fontsize, labelpad=5)
            ax.set_xticks(np.arange(0.0, 1.1, 0.2))
            ax.get_xaxis().set_major_formatter(ticker.FixedFormatter(
                ['0', '0.2', '0.4', '0.6', '0.8', '1']))
            ax.set_yticks(np.arange(0.0, 1.1, 0.2))
            ax.get_yaxis().set_major_formatter(ticker.FixedFormatter(
                ['0', '0.2', '0.4', '0.6', '0.8', '1']))
            ax.set_xlim([-0.01, 1.01])
            ax.set_ylim([-0.01, 1.01])
            ax.tick_params(axis='both', labelsize=axis_fontsize)
            ax.tick_params(which='major', width=1)
            ax.tick_params(which='major', length=5)
            ax.tick_params(which='minor', width=1)
            ax.margins(0)
            ax.grid(False)
            legend = ax.legend(loc='lower right', frameon=False, borderpad=0.1,
                               prop={'size': legend_fontsize})
            # legend.set_title(figure_title, prop={'weight': 'regular',
            #                                      'size': axis_fontsize})
            legend._legend_box.align = 'right'
            for item in legend.legendHandles:
                item.set_visible(False)
            renderer = fig.canvas.get_renderer()
            text_widths = [text.get_window_extent(renderer).width
                           for text in legend.get_texts()]
            max_width = max(text_widths)
            shifts = [max_width - w for w in text_widths]
            for i, text in enumerate(legend.get_texts()):
                text.set_ha('right')
                text.set_position((shifts[i], 0))
            ax.set_aspect(1.0 / ax.get_data_ratio())
            fig.tight_layout(pad=0.5, w_pad=0, h_pad=0)
            for fmt in args.file_format:
                fig.savefig('{}/{}_pr_auc.{}'.format(args.out_dir, model_name,
                                                     fmt),
                            format=fmt, bbox_inches='tight')

            # num selected features vs scores
            param_cv_scores = load('{}/resp/{name}/{name}_param_cv_scores.pkl'
                                   .format(model_results_dir, name=model_name))

            if data_type == 'combo':
                colors = ['indigo', 'magenta']
                colors = sns.xkcd_palette(colors)

            for param in param_cv_scores:
                param_parts = param.split('__')
                param_parts_start_idx = [i for i, p in enumerate(param_parts)
                                         if pipe_step_type_regex.match(p)][-1]
                param_parts[param_parts_start_idx] = pipe_step_type_regex.sub(
                    r'\1', param_parts[param_parts_start_idx])
                param_type = '__'.join(param_parts[param_parts_start_idx:])
                if param_type not in param_types[model_code]:
                    continue
                fig, ax = plt.subplots(figsize=(fig_dim, fig_dim), dpi=fig_dpi)
                mean_cv_scores, std_cv_scores = {}, {}
                for metric in metrics:
                    param_metric_scores = (
                        param_cv_scores[param][metric]['scores'])
                    param_metric_stdev = (
                        param_cv_scores[param][metric]['stdev'])
                    if any(len(scores) > 1 for scores in param_metric_scores):
                        mean_cv_scores[metric], std_cv_scores[metric] = [], []
                        for param_value_scores in param_metric_scores:
                            mean_cv_scores[metric].append(
                                np.mean(param_value_scores))
                            std_cv_scores[metric].append(
                                np.std(param_value_scores))
                    else:
                        mean_cv_scores[metric] = np.ravel(param_metric_scores)
                        std_cv_scores[metric] = np.ravel(param_metric_stdev)
                if model_code in ('edger', 'limma', 'rfe'):
                    x_axis = np.insert(np.linspace(2, 400, num=200, dtype=int),
                                       0, 1)
                    x_label = 'Number of selected features'
                    ax.set_xlim([0, max(x_axis)])
                    ax.set_xticks([1] + list(range(50, 450, 50)))
                    param_ext = 'k'
                elif param_parts[-1] == 'C':
                    x_axis = (np.logspace(-2, 3, 6) if data_type == 'kraken'
                              else np.logspace(-2, 1, 4))
                    x_label = 'C'
                    ax.set_xlim([min(x_axis), max(x_axis)])
                    ax.set_xscale('log')
                    ax.set_xticks(x_axis)
                    param_ext = 'c'
                elif param_parts[-1] == 'l1_ratio':
                    x_axis = np.array([0.1, 0.3, 0.5, 0.7, 0.8, 0.9, 0.95,
                                       0.99, 1.])
                    x_label = 'L1 ratio'
                    ax.set_xlim([min(x_axis), max(x_axis)])
                    ax.set_xticks(x_axis)
                    ax.get_xaxis().set_major_formatter(ticker.FixedFormatter(
                        ['0.1', '0.3', '0.5', '0.7', '0.8', '0.9', '', '',
                         '1']))
                    param_ext = 'l1r'
                for metric_idx, metric in enumerate(metrics):
                    zorder = (2.5 if metric_idx == 0 else
                              2.2 if metric_idx == 1 else 2)
                    ax.plot(x_axis, mean_cv_scores[metric],
                            color=colors[metric_idx], lw=2, alpha=0.8,
                            label='{}'.format(metric_labels[metric_idx]),
                            zorder=zorder)
                    ax.fill_between(
                        x_axis,
                        [m - s for m, s in zip(mean_cv_scores[metric],
                                               std_cv_scores[metric])],
                        [m + s for m, s in zip(mean_cv_scores[metric],
                                               std_cv_scores[metric])],
                        alpha=0.1, color=colors[metric_idx], zorder=zorder)
                ax.set_title(figure_title, loc='left', y=1.0, pad=4,
<<<<<<< HEAD
                             fontdict={'fontsize': title_fontsize})
=======
                             fontdict={'fontsize': title_fontsize,
                                       'fontweight': 'regular'})
>>>>>>> 30360850
                ax.set_xlabel(x_label, fontsize=axis_fontsize)
                ax.set_ylabel('Score', fontsize=axis_fontsize)
                ax.set_ylim([0.0, 1.0])
                ax.set_yticks(np.arange(0.0, 1.1, 0.2))
                ax.get_yaxis().set_major_formatter(ticker.FixedFormatter(
                    ['0', '0.2', '0.4', '0.6', '0.8', '1']))
                ax.tick_params(axis='both', labelsize=axis_fontsize)
                ax.tick_params(which='major', width=1)
                ax.tick_params(which='major', length=5)
                ax.tick_params(which='minor', width=1)
                ax.margins(0)
                ax.grid(True, alpha=0.3)
                legend = ax.legend(loc='lower right', borderpad=0.2,
                                   prop={'size': legend_fontsize})
                # legend.set_title(figure_title, prop={'weight':
                # 'regular',
                #                                      'size': axis_fontsize})
                legend._legend_box.align = 'right'
                renderer = fig.canvas.get_renderer()
                text_widths = [text.get_window_extent(renderer).width
                               for text in legend.get_texts()]
                max_width = max(text_widths)
                shifts = [max_width - w for w in text_widths]
                for i, text in enumerate(legend.get_texts()):
                    text.set_ha('right')
                    text.set_position((shifts[i], 0))
                ax.set_aspect(1.0 / ax.get_data_ratio())
                fig.tight_layout(pad=0.5, w_pad=0, h_pad=0)
                for fmt in args.file_format:
                    fig.savefig('{}/{}_{}_vs_score.{}'.format(
                        args.out_dir, model_name, param_ext, fmt),
                                format=fmt, bbox_inches='tight')<|MERGE_RESOLUTION|>--- conflicted
+++ resolved
@@ -147,12 +147,7 @@
             ax.plot([0, 1], [0, 1], alpha=0.2, color='darkgrey',
                     linestyle='--', lw=1.5, zorder=1)
             ax.set_title(figure_title, loc='left', y=1.0, pad=4,
-<<<<<<< HEAD
                          fontdict={'fontsize': title_fontsize})
-=======
-                         fontdict={'fontsize': title_fontsize,
-                                   'fontweight': 'regular'})
->>>>>>> 30360850
             ax.set_xlabel('False positive rate', fontsize=axis_fontsize,
                           labelpad=5)
             ax.set_ylabel('True positive rate', fontsize=axis_fontsize,
@@ -231,12 +226,7 @@
                 ax.fill_between(mean_recs, pres_lower, pres_upper, alpha=0.1,
                                 color=color, zorder=zorder)
             ax.set_title(figure_title, loc='left', y=1.0, pad=4,
-<<<<<<< HEAD
                          fontdict={'fontsize': title_fontsize})
-=======
-                         fontdict={'fontsize': title_fontsize,
-                                   'fontweight': 'regular'})
->>>>>>> 30360850
             ax.set_xlabel('Recall', fontsize=axis_fontsize, labelpad=5)
             ax.set_ylabel('Precision', fontsize=axis_fontsize, labelpad=5)
             ax.set_xticks(np.arange(0.0, 1.1, 0.2))
@@ -349,12 +339,7 @@
                                                std_cv_scores[metric])],
                         alpha=0.1, color=colors[metric_idx], zorder=zorder)
                 ax.set_title(figure_title, loc='left', y=1.0, pad=4,
-<<<<<<< HEAD
                              fontdict={'fontsize': title_fontsize})
-=======
-                             fontdict={'fontsize': title_fontsize,
-                                       'fontweight': 'regular'})
->>>>>>> 30360850
                 ax.set_xlabel(x_label, fontsize=axis_fontsize)
                 ax.set_ylabel('Score', fontsize=axis_fontsize)
                 ax.set_ylim([0.0, 1.0])
